--- conflicted
+++ resolved
@@ -95,16 +95,6 @@
 
         System.out.println("exporting seq...");
 
-<<<<<<< HEAD
-        // export .seq
-        EurostagScenario scenario = new EurostagScenario(SimulationParameters.load(), eurostagConfig);
-        try (BufferedWriter writer = Files.newBufferedWriter(outputDir.resolve(PRE_FAULT_SEQ_FILE_NAME), StandardCharsets.UTF_8)) {
-            scenario.writePreFaultSeq(writer, PRE_FAULT_SAC_FILE_NAME);
-        }
-        ContingenciesProvider contingenciesProvider = config.findFactoryImplClass(ContingenciesProviderFactory.class).newInstance().create();
-        scenario.writeFaultSeqArchive(contingenciesProvider.getContingencies(network), network, dictionary, faultNum -> FAULT_SEQ_FILE_NAME.replace(eu.itesla_project.computation.Command.EXECUTION_NUMBER_PATTERN, Integer.toString(faultNum)))
-                .as(ZipExporter.class).exportTo(outputDir.resolve(ALL_SCENARIOS_ZIP_FILE_NAME).toFile());
-=======
             // export .seq
             EurostagScenario scenario = new EurostagScenario(SimulationParameters.load(), eurostagConfig);
             try (BufferedWriter writer = Files.newBufferedWriter(outputDir.resolve(PRE_FAULT_SEQ_FILE_NAME), StandardCharsets.UTF_8)) {
@@ -113,7 +103,6 @@
             ContingenciesProvider contingenciesProvider = defaultConfig.newFactoryImpl(ContingenciesProviderFactory.class).create();
             scenario.writeFaultSeqArchive(contingenciesProvider.getContingencies(network), network, dictionary, faultNum -> FAULT_SEQ_FILE_NAME.replace(eu.itesla_project.computation.Command.EXECUTION_NUMBER_PATTERN, Integer.toString(faultNum)))
                     .as(ZipExporter.class).exportTo(outputDir.resolve(ALL_SCENARIOS_ZIP_FILE_NAME).toFile());
->>>>>>> 4a7dacce
 
         // export limits
         try (OutputStream os = Files.newOutputStream(outputDir.resolve(LIMITS_ZIP_FILE_NAME))) {
