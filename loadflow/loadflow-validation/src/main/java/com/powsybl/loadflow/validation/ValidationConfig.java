/**
 * Copyright (c) 2017-2018, RTE (http://www.rte-france.com)
 * This Source Code Form is subject to the terms of the Mozilla Public
 * License, v. 2.0. If a copy of the MPL was not distributed with this
 * file, You can obtain one at http://mozilla.org/MPL/2.0/.
 */
package com.powsybl.loadflow.validation;

import com.powsybl.commons.config.ModuleConfig;
import com.powsybl.commons.config.PlatformConfig;
import com.powsybl.commons.io.table.CsvTableFormatterFactory;
import com.powsybl.commons.io.table.TableFormatterFactory;
<<<<<<< HEAD
import com.powsybl.loadflow.LoadFlow;
=======
>>>>>>> f20284ee
import com.powsybl.loadflow.LoadFlowParameters;

import java.util.Objects;
import java.util.Optional;

/**
 *
 * @author Massimo Ferraro <massimo.ferraro@techrain.it>
 */
public class ValidationConfig {

    public static final double THRESHOLD_DEFAULT = 0.0;
    public static final boolean VERBOSE_DEFAULT = false;
    public static final Class<? extends TableFormatterFactory> TABLE_FORMATTER_FACTORY_DEFAULT = CsvTableFormatterFactory.class;
    public static final double EPSILON_X_DEFAULT = 0.1;
    public static final boolean APPLY_REACTANCE_CORRECTION_DEFAULT = false;
    public static final ValidationOutputWriter VALIDATION_OUTPUT_WRITER_DEFAULT = ValidationOutputWriter.CSV_MULTILINE;
    public static final boolean OK_MISSING_VALUES_DEFAULT = false;
    public static final boolean NO_REQUIREMENT_IF_REACTIVE_BOUND_INVERSION_DEFAULT = false;
    public static final boolean COMPARE_RESULTS_DEFAULT = false;
    public static final boolean CHECK_MAIN_COMPONENT_ONLY_DEFAULT = true;
    public static final boolean NO_REQUIREMENT_IF_SETPOINT_OUTSIDE_POWERS_BOUNDS = false;

    private double threshold;
    private boolean verbose;
    private String loadFlowName;
    private Class<? extends TableFormatterFactory> tableFormatterFactory;
    private double epsilonX;
    private boolean applyReactanceCorrection;
    private ValidationOutputWriter validationOutputWriter;
    private LoadFlowParameters loadFlowParameters;
    private boolean okMissingValues;
    private boolean noRequirementIfReactiveBoundInversion;
    private boolean compareResults;
    private boolean checkMainComponentOnly;
    private boolean noRequirementIfSetpointOutsidePowerBounds;

    public static ValidationConfig load() {
        return load(PlatformConfig.defaultConfig());
    }

    public static ValidationConfig load(PlatformConfig platformConfig) {
        double threshold = THRESHOLD_DEFAULT;
        boolean verbose = VERBOSE_DEFAULT;
        String loadFlowName = null;
        Class<? extends TableFormatterFactory> tableFormatterFactory = TABLE_FORMATTER_FACTORY_DEFAULT;
        double epsilonX = EPSILON_X_DEFAULT;
        boolean applyReactanceCorrection = APPLY_REACTANCE_CORRECTION_DEFAULT;
        ValidationOutputWriter validationOutputWriter = VALIDATION_OUTPUT_WRITER_DEFAULT;
        boolean okMissingValues = OK_MISSING_VALUES_DEFAULT;
        boolean noRequirementIfReactiveBoundInversion = NO_REQUIREMENT_IF_REACTIVE_BOUND_INVERSION_DEFAULT;
        boolean compareResults = COMPARE_RESULTS_DEFAULT;
        boolean checkMainComponentOnly = CHECK_MAIN_COMPONENT_ONLY_DEFAULT;
        boolean noRequirementIfSetpointOutsidePowerBounds = NO_REQUIREMENT_IF_SETPOINT_OUTSIDE_POWERS_BOUNDS;
        LoadFlowParameters loadFlowParameter = LoadFlowParameters.load(platformConfig);
        if (platformConfig.moduleExists("loadflow-validation")) {
            ModuleConfig config = platformConfig.getModuleConfig("loadflow-validation");
            threshold = config.getDoubleProperty("threshold", THRESHOLD_DEFAULT);
            verbose = config.getBooleanProperty("verbose", VERBOSE_DEFAULT);
            loadFlowName = config.getOptionalStringProperty("load-flow-name").orElse(null);
            tableFormatterFactory = config.getClassProperty("table-formatter-factory", TableFormatterFactory.class, TABLE_FORMATTER_FACTORY_DEFAULT);
            epsilonX = config.getDoubleProperty("epsilon-x", EPSILON_X_DEFAULT);
            applyReactanceCorrection = config.getBooleanProperty("apply-reactance-correction", APPLY_REACTANCE_CORRECTION_DEFAULT);
            validationOutputWriter = config.getEnumProperty("output-writer", ValidationOutputWriter.class, VALIDATION_OUTPUT_WRITER_DEFAULT);
            okMissingValues = config.getBooleanProperty("ok-missing-values", OK_MISSING_VALUES_DEFAULT);
            noRequirementIfReactiveBoundInversion = config.getBooleanProperty("no-requirement-if-reactive-bound-inversion", NO_REQUIREMENT_IF_REACTIVE_BOUND_INVERSION_DEFAULT);
            compareResults = config.getBooleanProperty("compare-results", COMPARE_RESULTS_DEFAULT);
            checkMainComponentOnly = config.getBooleanProperty("check-main-component-only", CHECK_MAIN_COMPONENT_ONLY_DEFAULT);
            noRequirementIfSetpointOutsidePowerBounds = config.getBooleanProperty("no-requirement-if-setpoint-outside-power-bounds", NO_REQUIREMENT_IF_SETPOINT_OUTSIDE_POWERS_BOUNDS);
        }
        return new ValidationConfig(threshold, verbose, loadFlowName, tableFormatterFactory, epsilonX, applyReactanceCorrection, validationOutputWriter, loadFlowParameter,
                                    okMissingValues, noRequirementIfReactiveBoundInversion, compareResults, checkMainComponentOnly, noRequirementIfSetpointOutsidePowerBounds);
    }

    public ValidationConfig(double threshold, boolean verbose, String loadFlowName,
                            Class<? extends TableFormatterFactory> tableFormatterFactory, double epsilonX,
                            boolean applyReactanceCorrection, ValidationOutputWriter validationOutputWriter, LoadFlowParameters loadFlowParameters,
                            boolean okMissingValues, boolean noRequirementIfReactiveBoundInversion, boolean compareResults, boolean checkMainComponentOnly,
                            boolean noRequirementIfSetpointOutsidePowerBounds) {
        if (threshold < 0) {
            throw new IllegalArgumentException("Negative values for threshold not permitted");
        }
        if (epsilonX < 0) {
            throw new IllegalArgumentException("Negative values for epsilonX not permitted");
        }
        this.threshold = threshold;
        this.verbose = verbose;
        this.loadFlowName = loadFlowName;
        this.tableFormatterFactory = Objects.requireNonNull(tableFormatterFactory);
        this.epsilonX = epsilonX;
        this.applyReactanceCorrection = applyReactanceCorrection;
        this.validationOutputWriter = Objects.requireNonNull(validationOutputWriter);
        this.loadFlowParameters = Objects.requireNonNull(loadFlowParameters);
        this.okMissingValues = okMissingValues;
        this.noRequirementIfReactiveBoundInversion = noRequirementIfReactiveBoundInversion;
        this.compareResults = compareResults;
        this.checkMainComponentOnly = checkMainComponentOnly;
        this.noRequirementIfSetpointOutsidePowerBounds = noRequirementIfSetpointOutsidePowerBounds;
    }

    public double getThreshold() {
        return threshold;
    }

    public boolean isVerbose() {
        return verbose;
    }

    public Optional<String> getLoadFlowName() {
        return Optional.ofNullable(loadFlowName);
    }

    public Class<? extends TableFormatterFactory> getTableFormatterFactory() {
        return tableFormatterFactory;
    }

    public double getEpsilonX() {
        return epsilonX;
    }

    public ValidationOutputWriter getValidationOutputWriter() {
        return validationOutputWriter;
    }

    public boolean applyReactanceCorrection() {
        return applyReactanceCorrection;
    }

    public LoadFlowParameters getLoadFlowParameters() {
        return loadFlowParameters;
    }

    public boolean areOkMissingValues() {
        return okMissingValues;
    }

    public boolean isNoRequirementIfReactiveBoundInversion() {
        return noRequirementIfReactiveBoundInversion;
    }

    public boolean isCompareResults() {
        return compareResults;
    }

    public boolean isCheckMainComponentOnly() {
        return checkMainComponentOnly;
    }

    public boolean isNoRequirementIfSetpointOutsidePowerBounds() {
        return noRequirementIfSetpointOutsidePowerBounds;
    }

    public void setThreshold(double threshold) {
        this.threshold = threshold;
    }

    public void setVerbose(boolean verbose) {
        this.verbose = verbose;
    }

    public void setLoadFlowName(String loadFlowName) {
        this.loadFlowName = loadFlowName;
    }

    public void setTableFormatterFactory(Class<? extends TableFormatterFactory> tableFormatterFactory) {
        this.tableFormatterFactory = Objects.requireNonNull(tableFormatterFactory);
    }

    public void setEpsilonX(double epsilonX) {
        this.epsilonX = epsilonX;
    }

    public void setApplyReactanceCorrection(boolean applyReactanceCorrection) {
        this.applyReactanceCorrection = applyReactanceCorrection;
    }

    public void setValidationOutputWriter(ValidationOutputWriter validationOutputWriter) {
        this.validationOutputWriter = Objects.requireNonNull(validationOutputWriter);
    }

    public void setLoadFlowParameters(LoadFlowParameters loadFlowParameters) {
        this.loadFlowParameters = Objects.requireNonNull(loadFlowParameters);
    }

    public void setOkMissingValues(boolean okMissingValues) {
        this.okMissingValues = okMissingValues;
    }

    public void setNoRequirementIfReactiveBoundInversion(boolean noRequirementIfReactiveBoundInversion) {
        this.noRequirementIfReactiveBoundInversion = noRequirementIfReactiveBoundInversion;
    }

    public void setCompareResults(boolean compareResults) {
        this.compareResults = compareResults;
    }

    public void setCheckMainComponentOnly(boolean checkMainComponentOnly) {
        this.checkMainComponentOnly = checkMainComponentOnly;
    }

    public void setNoRequirementIfSetpointOutsidePowerBounds(boolean noRequirementIfSetpointOutsidePowerBounds) {
        this.noRequirementIfSetpointOutsidePowerBounds = noRequirementIfSetpointOutsidePowerBounds;
    }

    /**
     * Returns the loadflow configured or else the default platform loadflow.
     */
    public LoadFlow findLoadFlow() {
        return getLoadFlowName()
                .map(LoadFlow::find)
                .orElseGet(LoadFlow::findDefault);
    }

    @Override
    public String toString() {
        return getClass().getSimpleName() + " [" +
                "threshold=" + threshold +
                ", verbose=" + verbose +
                ", loadFlowName=" + loadFlowName +
                ", tableFormatterFactory=" + tableFormatterFactory +
                ", epsilonX=" + epsilonX +
                ", applyReactanceCorrection=" + applyReactanceCorrection +
                ", validationOutputWriter=" + validationOutputWriter +
                ", loadFlowParameters=" + loadFlowParameters +
                ", okMissingValues=" + okMissingValues +
                ", noRequirementIfReactiveBoundInversion=" + noRequirementIfReactiveBoundInversion +
                ", compareResults=" + compareResults +
                ", checkMainComponentOnly=" + checkMainComponentOnly +
                ", noRequirementIfSetpointOutsidePowerBounds=" + noRequirementIfSetpointOutsidePowerBounds +
                "]";
    }

}<|MERGE_RESOLUTION|>--- conflicted
+++ resolved
@@ -10,10 +10,6 @@
 import com.powsybl.commons.config.PlatformConfig;
 import com.powsybl.commons.io.table.CsvTableFormatterFactory;
 import com.powsybl.commons.io.table.TableFormatterFactory;
-<<<<<<< HEAD
-import com.powsybl.loadflow.LoadFlow;
-=======
->>>>>>> f20284ee
 import com.powsybl.loadflow.LoadFlowParameters;
 
 import java.util.Objects;
@@ -218,15 +214,6 @@
         this.noRequirementIfSetpointOutsidePowerBounds = noRequirementIfSetpointOutsidePowerBounds;
     }
 
-    /**
-     * Returns the loadflow configured or else the default platform loadflow.
-     */
-    public LoadFlow findLoadFlow() {
-        return getLoadFlowName()
-                .map(LoadFlow::find)
-                .orElseGet(LoadFlow::findDefault);
-    }
-
     @Override
     public String toString() {
         return getClass().getSimpleName() + " [" +
